--- conflicted
+++ resolved
@@ -5,13 +5,8 @@
   "description": "A React compatibility layer for Preact",
   "main": "dist/preact-compat.js",
   "minified:main": "dist/preact-compat.min.js",
-<<<<<<< HEAD
-  "jsnext:main": "src/index.js",
-  "module": "src/index.js",
-=======
   "jsnext:main": "dist/preact-compat.es.js",
   "module": "dist/preact-compat.es.js",
->>>>>>> f7e37601
   "scripts": {
     "build": "npm-run-all transpile minify size",
     "transpile": "rollup -c rollup.config.js",
